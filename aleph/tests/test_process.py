--- conflicted
+++ resolved
@@ -38,12 +38,7 @@
     for process_id in range(n_processes):
         sk = signing_keys[process_id]
         pk = public_keys[process_id]
-<<<<<<< HEAD
-        new_process = Process(n_processes, process_id, sk, pk, addresses, public_keys, recv_addresses[process_id])
-=======
         new_process = Process(n_processes, process_id, sk, pk, addresses, public_keys, recv_addresses[process_id], userDB)
-        new_process.poset = Poset(n_processes)
->>>>>>> 273e0f07
         processes.append(new_process)
         tasks.append(asyncio.create_task(new_process.run()))
 
