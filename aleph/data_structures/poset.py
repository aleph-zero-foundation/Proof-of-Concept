'''This module implements a poset - a core data structure.'''

from itertools import product
from functools import reduce
import random
import logging

from aleph.data_structures.unit import Unit
<<<<<<< HEAD
from aleph.crypto import xor
=======
from aleph.crypto.keys import SigningKey, VerifyKey
from aleph.crypto.threshold_coin import ThresholdCoin
>>>>>>> 212028b6
from aleph.config import *


class Poset:
    '''This class is the core data structure of the Aleph protocol.'''


    def __init__(self, n_processes, crp = None, compliance_rules = None, memo_height = 10):
        '''
        :param int n_processes: the committee size
        :param list compliance_rules: list of strings defining which compliance rules are followed by this poset
        '''
        self.n_processes = n_processes
        self.compliance_rules = compliance_rules

        self.units = {}
        self.max_units_per_process = [[] for _ in range(n_processes)]
        self.min_non_validated = [[] for _ in range(n_processes)]
        self.forking_height = [float('inf')] * n_processes

        #common random permutation
        self.crp = crp

        self.level_reached = 0
        # threshold coins dealt by each process; initialized from dealing units
        self.threshold_coins = [[] for _ in range(n_processes)]

        self.prime_units_by_level = {}

        # The list of dealing units for every process -- in a healthy situation (absence of forkers) there should be one per process
        self.dealing_units = [[] for _ in range(n_processes)]

        #timing units
        self.timing_units = []

        #a structure for efficiently executing  the units_by_height method, for every process this is a sparse list of units sorted by height
        #every unit of height memo_height*k for some k>=0 is memoized, in case of forks only one unit is added
        self.memoized_units = [[] for _ in range(n_processes)]
        self.memo_height = memo_height

        #a structure for memoizing partial results about the computation of pi/delta
        # it has the form of a dict with keys being unit hashes (U_c.hash) and values being dicts indexed by pairs (fun, U.hash)
        # whose value is the memoized value of computing fun(U_c, U) where fun in {pi, delta}
        self.timing_partial_results = {}


<<<<<<< HEAD
=======
        # For every unit U maintain a list of processes that can be proved forking by looking at the lower-cone of U
        #self.known_forkers_by_unit = {}
>>>>>>> 212028b6


#===============================================================================================================================
# UNITS
#===============================================================================================================================

    def prepare_unit(self, U, add_coin_shares=False):
        '''
        Sets basic fields of U; should be called prior to check_compliance and add_unit methods.
        This method does the following:
            0. set U's self_predecessor and height
            1. set floor field
            2. set U's level
            3. if it is prime and of level >=4, add coin shares to it
        :param unit U: unit which fields are about to be set
        '''

        # 0. set U's self_predecessor and height
        self.set_self_predecessor_and_height(U)

        # 1. set floor field
        U.floor = [[] for _ in range(self.n_processes)]
        self.update_floor(U)

        # 2. set U's level
        U.level = self.level(U)

        # 3. if it is prime and of level >=4, add coin shares to it
        if add_coin_shares and self.is_prime(U) and U.level >= 4:
            self.add_coin_shares(U)


    def add_unit(self, U, newly_validated = None):
        '''
        Add a unit compliant with the rules, what was checked by check_compliance.
        This method does the following:
            0. add the unit U to the poset
            1. if it is a dealing unit, add it to self.dealing_units
            2. update the lists of maximal elements in the poset.
            3. update forking_height
            4. if U is prime, add it to prime_units_by_level
            5. set ceil attribute of U and update ceil of predecessors of U
            6. validate units using U if possible and updates the border between validated and non-validated units
            7. if required, adds U to memoized_units
        :param unit U: unit to be added to the poset
        :returns: It does not return anything explicitly but modifies the newly_validated list: adds the units validated by U
        '''

        # 0. add the unit U to the poset
        self.units[U.hash()] = U

        # if it is a dealing unit, add it to self.dealing_units
        if not U.parents and not U in self.dealing_units[U.creator_id]:
            self.dealing_units[U.creator_id].append(U)

        # 2. updates the lists of maximal elements in the poset and
        if len(U.parents) == 0:
            assert self.max_units_per_process[U.creator_id] == [], "A second dealing unit is attempted to be added to the poset"
            self.max_units_per_process[U.creator_id] = [U]
        else:
            if U.self_predecessor in self.max_units_per_process[U.creator_id]:
                self.max_units_per_process[U.creator_id].remove(U.self_predecessor)
                self.max_units_per_process[U.creator_id].append(U)
            else:
                # 3. update forking_height
                self.max_units_per_process[U.creator_id].append(U)
                self.forking_height[U.creator_id] = min(self.forking_height[U.creator_id], U.height)

        # 4. if U is prime, update prime_units_by_level
        if self.is_prime(U):
            if U.level not in self.prime_units_by_level:
                self.prime_units_by_level[U.level] = [[] for _ in range(self.n_processes)]
            self.prime_units_by_level[U.level][U.creator_id].append(U)

        # 5. set ceil attribute of U and update ceil of predecessors of U
        U.ceil = [[] for _ in range(self.n_processes)]
        U.ceil[U.creator_id] = [U]
        for parent in U.parents:
            self.update_ceil(U, parent)

        # 6. validate units and update the "border" of non_validated units
        if newly_validated is not None:
            newly_validated.extend(self.validate_using_new_unit(U))

        # the below might look over-complicated -- this is because of potentials forks of U's creator
        # ignoring forks this simplifies to: if min_non_validated[U.creator_id] == [] then add U to it
        if not any(self.below_within_process(V, U) for V in  self.min_non_validated[U.creator_id]):
            self.min_non_validated[U.creator_id].append(U)

        # 7. Update memoized_units
        if U.height % self.memo_height == 0:
            n_units_memoized = len(self.memoized_units[U.creator_id])
            U_no = U.height//self.memo_height
            if n_units_memoized >= U_no + 1:
                #this means that U.creator_id is forking and there is already a unit added on this height
                pass
            else:
                assert n_units_memoized == U_no, f"The number of units memoized is {n_units_memoized} while it should be {U_no}."
                self.memoized_units[U.creator_id].append(U)


    def create_unit(self, creator_id, txs, strategy = "link_self_predecessor", num_parents = 2):
        '''
        Creates a new unit and stores txs in it. Correctness of the txs is checked by a thread listening for new transactions.
        :param list txs: list of correct transactions
        :param string strategy: strategy for parent selection, one of:
        - "link_self_predecessor"
        - "link_above_self_predecessor"
        :param int num_parents: number of distinct parents
        :returns: the new-created unit, or None if it is not possible to create a compliant unit
        '''

        # NOTE: perhaps we (as an honest process) should always try (if possible)
        # NOTE: to create a unit that gives evidence of another process forking
        logger = logging.getLogger(LOGGER_NAME)
        U = Unit(creator_id, [], txs)
        logger.info(f"create: {creator_id} attempting to create a unit.")
        if len(self.max_units_per_process[creator_id]) == 0:
            # this is going to be our dealing unit

            logger.info(f"create: {creator_id} created its dealing unit.")
            return U


        assert len(self.max_units_per_process[creator_id]) == 1, "It appears we have created a fork."
        U_max = self.max_units_per_process[creator_id][0]

        single_tip_processes = set(pid for pid in range(self.n_processes)
                                if len(self.max_units_per_process[pid]) == 1)

        growth_restricted = set(pid for pid in single_tip_processes if self.below(self.max_units_per_process[pid][0], U_max))

        recent_parents = set()

        W = U_max

        while True:
            # W is our dealing unit -> STOP
            if len(W.parents) == 0:
                break

            parents = [V.creator_id for V in W.parents if V.creator_id != creator_id]

            # recent_parents.update(parents)
            # ceil(n_processes/3)

            treshold = (self.n_processes+2)//3
            if len(recent_parents.union(parents)) >= treshold:
                break

            recent_parents = recent_parents.union(parents)
            W = W.self_predecessor

        legit_parents = [pid for pid in single_tip_processes if not (pid in growth_restricted or pid in recent_parents)]
        legit_parents = list(set(legit_parents + [creator_id]))

        if len(legit_parents) < num_parents:
            return None

        legit_below = [pid for pid in legit_parents if self.below(U_max, self.max_units_per_process[pid][0])]


        if strategy == "link_self_predecessor":
            first_parent = creator_id
        elif strategy == "link_above_self_predecessor":
            first_parent = random.choice(legit_below)
        else:
            raise NotImplementedError("Strategy %s not implemented" % strategy)

        random.shuffle(legit_parents)
        parent_processes = legit_parents[:num_parents]
        if first_parent in parent_processes:
            parent_processes.remove(first_parent)
        else:
            parent_processes.pop()
        parent_processes = [first_parent] + parent_processes

        U.parents = [self.max_units_per_process[pid][0] for pid in parent_processes]

        return U


<<<<<<< HEAD

=======
>>>>>>> 212028b6
    def level(self, U):
        '''
        Calculates the level in the poset of the unit U.
        :param unit U: the unit whose level is being requested
        '''
        # TODO: so far this is a rather naive implementation -- loops over all prime units at level just below U

        if len(U.parents) == 0:
            return 0

        if U.level is not None:
            return U.level

        # let m be the max level of U's parents
        m = max([self.level(V) for V in U.parents])
        # now, the level of U is either m or (m+1)

        # need to count all processes that produced a unit V of level m such that U'<<U
        # we can limit ourselves to prime units V
        processes_high_below = 0

        for Vs in self.get_prime_units_by_level(m):
            for V in Vs:
                if self.high_below(V, U):
                    processes_high_below += 1

        # same as (...)>=2/3*(...) but avoids floating point division
        U.level = m+1 if 3*processes_high_below >= 2*self.n_processes else m
        return U.level


    def is_prime(self, U):
        '''
        Check if the unit is prime.
        :param unit U: the unit to be checked for being prime
        '''
        # U is prime iff it's a bottom unit or its self_predecessor level is strictly smaller
        return len(U.parents) == 0 or self.level(U) > self.level(U.self_predecessor)


    def determine_coin_shares(self, U):
        '''
        Determines which coin shares should be added to the prime unit U as described in arxiv whitepaper.
        :param unit U: prime unit to which coin shares should be added
        :returns: list of pairs of indices such that for (i,j) in the list the coin share TC^j_i(L(U)) should be added to U
        '''

        # don't add coin shares for prime units of level lower than 4
        if U.level < 4:
            return []

        indices = []

        # don't add coin shares of dealers with forked dealing units that are below U
        skip_dealer_ind = set()
        for dealer_id in range(self.n_processes):
            # check if dealer_id forked the dealing unit
            if self.forking_height[dealer_id] == 0:
                seen_below = 0
                for dU in self.dealing_units[dealer_id]:
                    if self.below(dU, U):
                        seen_below += 1
                    if seen_below == 2:
                        skip_dealer_ind.add(dealer_id)
                        break

        share_id = U.creator_id

        # starting from level 3 there is negligible probability that the transversal will have more than 1 element
        # if U.level == 4:
        #     level = 1
        # elif U.level == 5:
        #     level = 2
        # else:
        #     level = 3
        level = 1

        # create a list of all prime units on level level that are below U
        dealing_F = [V for Vs in self.prime_units_by_level[level] for V in Vs if self.below(V, U)]

        sigma = self.crp[U.level]

        # list of indices of prime units which lower cones are disjoint with the sigma-transversal
        disjoint_ind = list(set([V.creator_id for V in dealing_F]))

        for i, dealer_id in enumerate(sigma):
            # don't add shares for forking dealing units
            if dealer_id in skip_dealer_ind:
                continue

            # haven't seen a dealing unit created by this dealer
            if not self.dealing_units[dealer_id]:
                continue

            # check if dealing unit of dealer_id is in the lower cone of some unit in dealing_F
            for V in dealing_F:
                # check if some dealing unit in the lower cone on V is already in the transversal
                if V.creator_id not in disjoint_ind:
                    continue

                # check if dealing unit dealt by dealer_id is under V
                if not V.floor[dealer_id]:
                    continue

                # remove all sets that started intersecting with the sigma-transversal
                disjoint_ind.remove(V.creator_id)
                dU = self.dealing_units[dealer_id][0]
                # check if dU is in some lower cone
                disjoint_ind = [di for di in disjoint_ind if not any(self.below(dU, V) for V in self.prime_units_by_level[level][di])]

                indices.append((share_id, dealer_id))

                break

            # check if we have constructed a sigma-transversal
            if not disjoint_ind:
                break

        return indices


    def add_coin_shares(self, U):
        '''
        Adds coin shares to the prime unit U as described in arxiv whitepaper.
        :param unit U: prime unit to which coin shares are added
        '''

        coin_shares = []
        indices = self.determine_coin_shares(U)
        if U.level >= 4:
            assert indices != [] and indices is not None

        # check if process that created U is owner of the threshold coin we are about to use
        dealer_id = indices[0][1]
        assert U.creator_id == self.threshold_coins[dealer_id][0].process_id

        for _, dealer_id in indices:
            # TODO choosing 0 here is wrong, should determine which forked threshold coin to use
            coin_shares.append(self.threshold_coins[dealer_id][0].create_coin_share(U.level))

        U.coin_shares = coin_shares


    def get_prime_units_by_level(self, level):
        '''
        Returns the set of all prime units at a given level.
        :param int level: the requested level of units
        '''
        # TODO: this is a naive implementation
        # TODO: make sure that at creation of a prime unit it is added to the dict self.prime_units_by_level
        return self.prime_units_by_level[level]


    def set_self_predecessor_and_height(self, U):
        '''
        Checks if the unit U has a uniquely-, well defined self predecessor.
        In other words, there is at least one unit below U, created by U.creator_id and
        U respects the anti-diamond policy, i.e. the following situation is not allowed:
            - The creator of U is the process j
            AND
            - The parents of U (combined) have evidence that j is forking
        If the check is succesful, the method sets U.self_predecessor and U.height
        :param unit U: the unit whose self_predecessor is being checked
        :returns: Boolean value, True if U has a well-defined self_predecessor
        '''
        if len(U.parents) == 0:
            U.self_predecessor = None
            U.height = 0
            return True
        else:
            combined_floors = self.combine_floors_per_process(U.parents, U.creator_id)
            #assert (len(combined_floors) >= 1), "Unit U has no candidates for predecessors."
            #assert (len(combined_floors) <= 1), "Unit U has more than one candidate for predecessor."
            if len(combined_floors) == 1:
                U.self_predecessor = combined_floors[0]
                U.height = U.self_predecessor.height + 1
                return True
            else:
                return False



    def unit_by_hash(self, unit_hash):
        '''
        Returns a unit in the poset given by its hash, or None if not present.
        '''

        return self.units.get(unit_hash, None)



    def units_by_height_interval(self, creator_id, min_height, max_height):
        '''
        Simple function for testing listener.
        '''
        if min_height > max_height or min_height > self.max_units_per_process[creator_id][0].height:
            return []

        units = []
        U = self.max_units_per_process[creator_id][0]
        while U is not None and U.height >= min_height:
            if U.height<=max_height:
                units.append(U)
            U = U.self_predecessor

        return reversed(units)


<<<<<<< HEAD

=======
>>>>>>> 212028b6
    def get_max_heights_hashes(self):
        '''
        Simple function for testing listener.
        Assumes no forks exist.
        '''
        heights, hashes = [], []

        for U_l in self.max_units_per_process:
            if len(U_l) > 0:
                U = U_l[0]
                heights.append(U.height)
                hashes.append(U.hash())
            else:
                heights.append(-1)
                hashes.append(None)

        return heights, hashes



    def get_diff(self, process_id, current, prev):
        '''
        Outputs the set of all units U such that U lies strictly above some unit in prev and below some unit in current.
        The output is in topological order.
        Both current and prev are assumed to be collections of maximal units within process_id.
        Also the output are only units in process_id
        '''
        diff_hashes = set()
        curr_hashes = set(U.hash() for U in current)
        prev_hashes = set(U.hash() for U in prev)
        while len(curr_hashes) > 0:
            U_hash = curr_hashes.pop()
            U = self.units[U_hash]
            if U_hash not in prev_hashes and U_hash not in diff_hashes:
                diff_hashes.add(U_hash)
                if U.self_predecessor is not None:
                    curr_hashes.add(U.self_predecessor.hash())

        return [self.units[U_hash] for U_hash in diff_hashes]


<<<<<<< HEAD

=======
>>>>>>> 212028b6
#===============================================================================================================================
# COMPLIANCE
#===============================================================================================================================


    def check_compliance(self, U):
        '''
        Assumes that prepare_unit(U) has been already called.
        Checks if the unit U is correct and follows the rules of creating units, i.e.:
            1. Parents of U are correct (exist in the poset, etc.)
            2. Has correct signature.
            3. U has a well-defined self_predecessor
            4. Satisfies forker-muting policy.
            5. Satisfies parent diversity rule.
            6. Check "growth" rule.
            7. The coinshares are OK, i.e., U contains exactly the coinshares it is supposed to contain.
        :param unit U: unit whose compliance is being tested
        '''
        # TODO: there might have been other compliance rules that have been forgotten...
        # TODO: should_check() with string arguments is ugly. This is a temporary solution
        # TODO: it is highly desirable that there are no duplicate transactions in U (i.e. literally copies)

        should_check = lambda x: (self.compliance_rules is None or x in self.compliance_rules)

        # 1. Parents of U are correct.
        if not self.check_parent_correctness(U):
            return False

        # 2. Has correct signature.
        if not self.check_signature_correct(U):
            return False

        # This is a dealing unit, and its signature is correct --> it is compliant
        if len(U.parents) == 0:
            self.set_self_predecessor_and_height(U)
            return True

        # 3. U has a well-defined self_predecessor

        if not self.set_self_predecessor_and_height(U):
            return False

        # At this point we know that U has a well-defined self_predecessor
        # and the corresponding field U.self_predecessor is set


        # 4. Satisfies forker-muting policy.
        if should_check('forker_muting') and not self.check_forker_muting(U):
            return False

        # 5. Satisfies parent diversity rule.
        if should_check('parent_diversity') and not self.check_parent_diversity(U):
            return False

        # 6. Check "growth" rule.
        if should_check('growth') and not self.check_growth(U):
            return False

        # 7. Coinshares are OK.
        if self.is_prime(U) and not self.check_coin_shares(U):
            return False

        return True


    def check_growth(self, U):
        '''
        Checks if the unit U, created by process j, respects the "growth" rule.
        No parent of U can be below the self predecessor of U.
        :param unit U: unit that is tested against the grow rule
        :returns: Boolean value, True if U respects the rule, False otherwise.
        '''
        # U.self_predecessor should be correctly set when invoking this method

        if len(U.parents) == 0:
            return True

        assert (U.self_predecessor is not None), "The self_predecessor field has not been filled for U"

        for V in U.parents:
            if (V is not U.self_predecessor) and self.below(V, U.self_predecessor):
                return False
        return True



    def check_forker_muting(self, U):
        '''
        Checks if the unit U respects the forker-muting policy, i.e.:
        The following situation is not allowed:
            - There exists a process j, s.t. one of U's parents was created by j
            AND
            - U has as one of the parents a unit that has evidence that j is forking.
        :param unit U: unit that is checked for respecting anti-forking policy
        :returns: Boolean value, True if U respects the forker-muting policy, False otherwise.
        '''

        if len(U.parents) == 0:
            return True

        parent_processes = set([V.creator_id for V in U.parents])
        for V, proc in product(U.parents, parent_processes):
            if self.has_forking_evidence(V, proc):
                return False

        return True


    def check_signature_correct(self, U):
        '''
        Checks if the signature of a unit U is correct.
        :param unit U: unit whose signature is checked
        '''

        #TODO: temporarily returns just True
        #TODO: need to complete this code once the signature method is decided on

        return True


    def check_parent_correctness(self, U):
        '''
        Checks whether U has correct parents:
        1. Parents of U exist in the poset
        2. If U has >=2 parents then all parents are created by pairwise different processes.
        :param unit U: unit whose parents are being checked
        '''
        # 1. Parents of U exist in the poset
        for V in U.parents:
            if V.hash() not in self.units.keys():
                return False

        # 2. If U has parents created by pairwise different processes.
        if len(U.parents) >= 2:
            parent_processes = set([V.creator_id for V in U.parents])
            if len(parent_processes) < len(U.parents):
                return False

        return True


    def check_parent_diversity(self, U):
        '''
        Checks if unit U satisfies the parrent diversity rule:
        Let j be the creator process of unit U,
        if U wants to use a process i as a parent for U and:
        - previously it created a unit U_1 at height h_1 with parent i,
        - unit U has height h_2 with h_1<h_2.
        then consider the set P of all processes that were used as parents
        of nodes created by j at height h, s.t. h_1 <= h < h_2,
        (i can be used as a parent for U) iff (|P|>=n_processes/3)
        Note that j is not counted in P.
        :param unit U: unit whose parent diversity is being tested
        '''

        # Special case: U is a dealing unit
        if len(U.parents) == 0:
            return True

        # TODO: make sure U.self_predecessor is correctly set when invoking this method
        assert (U.self_predecessor is not None), "The self_predecessor field has not been filled for U"

        proposed_parent_processes = [V.creator_id for V in U.parents]
        # in case U's creator is among parent processes we can ignore it
        if U.creator_id in proposed_parent_processes:
            proposed_parent_processes.remove(U.creator_id)
        # bitmap for checking whether a given process was among parents
        was_parent_process = [False for _ in range(self.n_processes)]
        # counter for maintaining sum(was_parent_process)
        n_parent_processes = 0

        W = U.self_predecessor
        # traverse the poset down from U, through self_predecessor
        while True:
            # W is a bottom unit -> STOP
            if len(W.parents) == 0:
                break
            # flag for whether at the current level there is any occurence of a parent process proposed by U
            proposed_parent_process_occurence = False

            for V in W.parents:
                if V.creator_id != U.creator_id:
                    if V.creator_id in proposed_parent_processes:
                        # V's creator is among proposed parent processes
                        proposed_parent_process_occurence = True

                    if not was_parent_process[V.creator_id]:
                        was_parent_process[V.creator_id] = True
                        n_parent_processes += 1

            if n_parent_processes*3 >= self.n_processes:
                break

            if proposed_parent_process_occurence:
                # a proposed parent process repeated too early!
                return False

            W = W.self_predecessor

        return True


    def check_coin_shares(self, U):
        '''
        Checks if coin shares stored in U are OK.
        :param unit U: unit which coin shares are checked
        :returns: True if everything works and False otherwise
        '''

        indices = self.determine_coin_shares(U)
        if U.coin_shares is None:
            if indices:
                return False
            else:
                return True

        if len(indices) != len(U.coin_shares):
            return False

        for (share_id, dealer_id), coin_share in zip(indices, U.coin_shares):
            # TODO choosing 0 here is wrong, should determine which forked threshold coin to use
            if not self.threshold_coins[dealer_id][0].verify_coin_share(coin_share, share_id, U.level):
                return False

        return True


#===============================================================================================================================
# FLOOR AND CEIL
#===============================================================================================================================


    def update_floor(self, U):
        '''
        Updates floor of the unit U by merging and taking maximums of floors of parents.
        '''
        U.floor[U.creator_id] = [U]
        if U.parents:
            for process_id in range(self.n_processes):
                if process_id != U.creator_id:
                    U.floor[process_id] = self.combine_floors_per_process(U.parents, process_id)


    def update_ceil(self, U, V):
        '''
        Adds U to the ceil of V if U is not comparable with any unit already present in ceil V.
        If such an addition happens, ceil is updated recursively in the lower cone of V.
        '''
        # TODO: at some point we should change it to a version with an explicit stack
        # TODO: Python has some strange recursion depth limits

        # if U is above any of V.ceil[i] then no update is needed in V nor its lower cone
        for W in V.ceil[U.creator_id]:
            if self.below_within_process(W, U):
                return
        # U is not above any of V.ceil[i], needs to be added and propagated recursively
        V.ceil[U.creator_id].append(U)
        for parent in V.parents:
            self.update_ceil(U, parent)


    def combine_floors_per_process(self, units_list, process_id):
        '''
        Combines U.floor[process_id] for all units U in units_list.
        The result is the set of maximal elements of the union of these lists.
        :param list units_list: list of units to be considered
        :param int process_id: identification number of a process
        :returns: list U that contains maximal elements of the union of floors of units_list w.r.t. process_id
        '''
        assert len(units_list) > 0, "combine_floors_per_process was called on an empty unit list"

        # initialize forks with the longest floor from units_list
        lengths = [len(U.floor[process_id]) for U in units_list]
        index = lengths.index(max(lengths))
        forks = units_list[index].floor[process_id][:]

        #gather all other floor members in one list
        candidates = [V for i, U in enumerate(units_list) if i != index for V in U.floor[process_id]]

        for U in candidates:
            # This flag checks if there is W comparable with U. If not then we add U to forks
            found_comparable, replace_index = False, None
            for k, W in enumerate(forks):
                if U.height > W.height and self.above_within_process(U, W):
                    found_comparable = True
                    replace_index = k
                    break
                if U.height <= W.height and self.below_within_process(U, W):
                    found_comparable = True
                    break

            if not found_comparable:
                forks.append(U)

            if replace_index is not None:
                forks[replace_index] = U

        return forks


    def has_forking_evidence(self, unit, process_id):
        '''
        Checks if a unit has in its lower cone an evidence that process_id is forking.
        :param unit unit: unit to be checked for evidence of process_id forking
        :param int process_id: identification number of process to be verified
        :returns: True if forking evidence is present, False otherwise
        '''
        return len(unit.floor[process_id]) > 1



#===============================================================================================================================
# RELATIONS
#===============================================================================================================================


    def below_within_process(self, U, V):
        '''
        Checks if there exists a path (possibly U = V) from U to V going only through units created by their creator process.
        Assumes that U.creator_id = V.creator_id = process_id
        :param unit U: first unit to be tested
        :param unit V: second unit to be tested
        '''
        assert (U.creator_id == V.creator_id and U.creator_id is not None) , "expected two units created by the same process"
        if U.height > V.height:
            return False
        process_id = U.creator_id
        # if process_id is non-forking or at least U is below the process_id's forking level then clearly U has a path to V
        if U.height < self.forking_height[process_id]:
            return True

        # at this point we know that this is a forking situation: we need go down the tree from V until we reach U's height
        # this will not take much time as process_id is banned for forking right after it is detected

        W = V
        while W.height > U.height:
            W = W.self_predecessor

        # TODO: make sure the below line does what it should
        return (W is U)


    def strictly_below_within_process(self, U, V):
        '''
        Checks if there exists a path from U to V going only through units created by their creator process.
        It is not allowed that U == V.
        Assumes that U.creator_id = V.creator_id = process_id
        :param unit U: first unit to be tested
        :param unit V: second unit to be tested
        '''
        return (U is not V) and self.below_within_process(U,V)


    def above_within_process(self, U, V):
        '''
        Checks if there exists a path (possibly U = V) from V to U going only through units created by their creator process.
        Assumes that U.creator_id = V.creator_id = process_id
        :param unit U: first unit to be tested
        :param unit V: second unit to be tested
        '''
        return self.below_within_process(V, U)


    def below(self, U, V):
        '''
        Checks if U <= V.
        :param unit U: first unit to be tested
        :param unit V: second unit to be tested
        '''
        for W in V.floor[U.creator_id]:
            if self.below_within_process(U, W):
                return True
        return False


    def above(self, U, V):
        '''
        Checks if U >= V.
        :param unit U: first unit to be tested
        :param unit V: second unit to be tested
        '''
        return self.below(V, U)


    def high_below(self, U, V):
        '''
        Checks if U << V.
        :param unit U: first unit to be tested
        :param unit V: second unit to be tested
        '''
        processes_in_support = 0
        for process_id in range(self.n_processes):
            #if process_id == U.creator_id or process_id == V.creator_id:
            #    processes_in_support += 1
            #    continue

            in_support = False
            # Because process_id could be potentially forking, we need to check
            # if there exist U_ceil in U.ceil[process_id] and V_floor in V.floor[process_id]
            # such that U_ceil <= V_floor.
            # In the case when process_id is non-forking, U' and V' are unique and the loops below are trivial.
            for U_ceil in U.ceil[process_id]:
                # for efficiency: if answer is true already, terminate loop
                if in_support:
                    break
                for V_floor in V.floor[process_id]:
                    if self.below_within_process(U_ceil, V_floor):
                        in_support = True
                        break

            if in_support:
                processes_in_support += 1

            # This might be a little bit faster (and more Pythonic ;))
            #if any([self.below_within_process(U_ceil, V_floor) for U_ceil in U.ceil[process_id] for V_floor in V.floor[process_id]]):
            #    processes_in_support += 1

        # same as processes_in_support>=2/3 n_procesees but avoids floating point division
        return 3*processes_in_support >= 2*self.n_processes


    def high_above(self, U, V):
        '''
        Checks if U >> V.
        :param unit U: first unit to be tested
        :param unit V: second unit to be tested
        '''
        return self.high_below(V, U)


<<<<<<< HEAD

=======
>>>>>>> 212028b6
#===============================================================================================================================
# PI AND DELTA FUNCTIONS
#===============================================================================================================================


    def r_function(self, U_c, U):
        '''
        The R function from the paper
        :returns: a value in {-1,0,1}, -1 is equivalent to bottom (undefined).
        '''
        if U.level <= U_c.level +1:
            return -1
        return (U.level - U_c.level) % 2


    def first_available_index(self, V):
        permutation = self.crp[V.level]

        for process_id in permutation:
            # TODO it should skip forking dealing units
            if any(self.below(U,V) for U in self.dealing_units[process_id]):
                return process_id

        #This is clearly a problem... Should not happen
        return None


    def toss_coin(self, U_c, level, tossing_unit):
        fai = self.first_available_index(U_c)
        if self.has_forking_evidence(tossing_unit, fai):
            #the coin comes from a forker: we are allowed to not toss a coin here
            return 0

        # TODO: compose shares and use the common treshold coin...
        # For now let's just make something arbitrary but deterministic
        return tossing_unit.hash()[0]%2


    def exists_tc(self, list_vals, U_c, level, tossing_unit):
        if 1 in list_vals:
            return 1
        if 0 in list_vals:
            return 0
        return self.toss_coin(U_c, level, tossing_unit)


    def super_majority(self, list_vals):
        treshold_majority = (2*self.n_processes + 2)//3
        if list_vals.count(1) >= treshold_majority:
            return 1
        if list_vals.count(0) >= treshold_majority:
            return 0

        return -1


    def compute_pi(self, U_c, U):
        '''
        Computes the value of the Pi function from the paper. The value -1 is equivalent to bottom (undefined).
        '''
        U_c_hash = U_c.hash()
        U_hash = U.hash()
        memo = self.timing_partial_results[U_c_hash]
        if ('pi', U_hash) in memo.keys():
            return memo[('pi', U_hash)]

        r_value = r_function(U_c, U)

        if r_value == -1:
            if self.below(U_c, U):
                memo[('pi', U_hash)] = 1
                return 1
            else:
                memo[('pi', U_hash)] = 1
                return 0

        pi_values_level_below = []

        for V in self.prime_units_by_level[U.level-1]:
            if self.high_below(V, U):
                pi_values_level_below.append(self.compute_pi(U_c, V))

        if r_value == 0:
            memo[('pi', U_hash)] = self.exists_tc(pi_values_level_below, U_c, U.level, U)
            return memo[('pi', U_hash)]

        if r_value == 1:
            memo[('pi', U_hash)] = self.super_majority(pi_values_level_below)
            return memo[('pi', U_hash)]


    def compute_delta(self, U_c, U):
        '''
        Computes the value of the Delta function from the paper. The value -1 is equivalent to bottom (undefined).
        '''
        U_c_hash = U_c.hash()
        U_hash = U.hash()
        memo = self.timing_partial_results[U_c_hash]
        if ('delta', U_hash) in memo.keys():
            return memo[('delta', U_hash)]

        r_value = r_function(U_c, U)

        if r_value == -1:
            return -1

        assert r_value == 0, "Delta is attempted to be evaluated at an even level. This is unnecessary and should not be done."

        if r_value == 0:
            pi_values_level_below = []
            for V in self.prime_units_by_level[U.level-1]:
                if self.high_below(V, U):
                    pi_values_level_below.append(self.compute_pi(U_c, V))
<<<<<<< HEAD
            memo[('delta', U_hash)] = self.super_majority(pi_values_level_below)
=======
                memo[('delta', U_hash)] = self.super_majority(pi_values_level_below)
>>>>>>> 212028b6
            return self.super_majority(pi_values_level_below)


    def decide_unit_is_timing(self, U_c):
        # go over even levels starting from U_c.level + 2
        U_c_hash = U_c.hash()

        if U_c_hash not in self.timing_partial_results:
            self.timing_partial_results[U_c_hash] = {}

        memo = self.timing_partial_results[U_c_hash]
        if 'decision' in memo.keys():
            return memo['decision']

        for level in range(U_c.level + 2, self.level_reached + 1, 2):
            for U in self.prime_units_by_level[level]:
                decision = self.compute_delta(U_c, U)
                if decision != -1:
                    memo['decision'] = decision
                    return decision
        return -1


    def decide_timing_on_level(self, level):
        # NOTE: this is perhaps not the most efficient way of doing it but it's arguably the cleanest
        # also, the redundant computations here are not that significant for the "big picture"

        sigma = self.crp[level]

        for process_id in sigma:
            prime_units_by_curr_process = [U for U in self.prime_units_by_level[level] if U.creator_id == process_id]


            if len(prime_units_by_curr_process) == 0:
                # we have not seen any prime unit of this process at that level
                # there might still come one, so we need to wait, but no longer than till the level grows >= level+4
                # in which case a negative decision is guaranteed
                if self.level_reached >= level + 4:
                    #we can safely skip this process
                    continue
                else:
                    #no decision can be made, need to wait
                    return -1

            #TODO: the case when there are multiple units in this list is especially tricky (caused by forking)
            #TODO: there can be hidden conceptual bugs in here

            #In case there are multiple (more than one) units to consider (forking) we sort them by hashes (to break ties)
            prime_units_by_curr_process.sort(key = lambda U: U.hash())
            for U_c in prime_units_by_curr_process:
                decision = self.decide_unit_is_timing(U_c)
                if decision == 1:
                    return U_c
                if decision == -1:
                    #we need to wait until the decision about this unit is made
                    return -1

        assert False, f"Something terrible happened: no timing unit was chosen at level {level}."


    def attempt_timing_decision(self):
        '''
        Tries to find timing units for levels which currently don't have one.
        :returns: List of levels for which a timing unit has been established by this function call
        '''
        timing_established = []

        for level in range(self.level_timing_established + 1, self.level_reached + 1):
            U_t = self.decide_timing_on_level(level)
            if U_t != -1:
                timing_established.append(level)
                self.timing_units.append(U_t)
                # need to clean up the memoized results about this level
                for U in self.prime_units_by_level[level]:
                    self.timing_partial_results.pop(U.hash(), None)
                assert len(self.timing_units) == level, "The length of the list of timing units does not match the level of the currently added unit"
            else:
                # don't need to consider next level if there is already no timing unit chosen for the current level
                break

        return timing_established


    def add_threshold_coin(self, threshold_coin):
        self.threshold_coins[threshold_coin.dealer_id].append(threshold_coin)

#===============================================================================================================================
# HELPER FUNCTIONS LOOSELY RELATED TO POSETS
#===============================================================================================================================



    def order_units_topologically(self, units_list):
        '''
        Outputs a topological order of units_list.
        More formally it outputs a list top_list such that:
            whenever U, V are in units_list and V is a parent of U then V appears before U in top_list.
        Note: this does not necessarily preserve the ordering in the poset!
        :param int process_id: the identification number of a process
        :returns: list top_list: a topologically sorted list units_list
        '''
        # NOTE: this might be potentially slow, as it uses a set of Units
        # implements a DFS on a custom stack
        #hash_to_units = {U.hash():U for U in units_list}
        units_added = set()
        units_set = set(units_list)
        top_list = []
        #a unit on a stack is stored along with its color (0 or 1) depending on its state in the DFS algorithm
        unit_stack = []
        for U in units_list:
            if U not in units_added:
                unit_stack.append((U,0))
                units_added.add(U)

            while unit_stack:
                V, color = unit_stack.pop()
                if color == 0:
                    unit_stack.append((V,1))
                    for W in V.parents:
                        if W in units_set and W not in units_added:
                            unit_stack.append((W,0))
                            units_added.add(W)
                if color == 1:
                    top_list.append(V)

        return top_list



    def validate_using_new_unit(self, U):
        '''
        Validate as many units as possible using the newly-created unit U.
        Start from min_non_validated and continue towards the top.
        :returns: the set of all units first-time validated by U
        '''
        validated = []
        for process_id in range(self.n_processes):
            to_check = set(self.min_non_validated[process_id])
            non_validated = []
            while to_check:
                V = to_check.pop()
                # the first check below is for efficiency only
                if self.below(V,U) and self.high_below(V,U):
                    validated.append(V)
                    to_check = to_check.union(self.get_self_children(V))
                else:
                    non_validated.append(V)
            self.min_non_validated[process_id] = non_validated
        return validated


    def units_by_height(self, process_id, height):
        '''
        Returns list of units created by a given process of a given height.
        NOTE: this implementation is inefficient.
        In the future one could improve it by memoizing every k-th height of units, for some constant k, like k=100.
        '''
        if height < 0 or self.max_units_per_process[process_id] == []:
            return []

        if height < self.forking_height[process_id]:
            # we can use the memoized units, there will be a unique result
            # find the lowest memoized unit above height -- ceil(height/self.memo_height)
            memoized_pos = (height + self.memo_height - 1)//self.memo_height
            if len(self.memoized_units[process_id]) >= memoized_pos + 1:
                U = self.memoized_units[process_id][memoized_pos]
            else:
                U = self.max_units_per_process[process_id][0]

            if U.height < height:
                return []

            while U is not None and U.height > height:
                U = U.self_predecessor
            return [U]

        # we need to be especially careful because the query is about a fork
        # thus we go all the way from the top to not miss anything
        result_list = []
        for U in self.max_units_per_process[process_id]:
            if U.height < height:
                continue
            while U is not None and U.height > height:
                U = U.self_predecessor
            if U is not None and U.height == height:
                result_list.append(U)

        #remove possible duplicates -- process_id is a forker
        return list(set(result_list))


<<<<<<< HEAD

=======
>>>>>>> 212028b6
    def get_self_children(self, U):
        '''
        Returns the set of all units V in the poset such that V.self_predecessor == U
        NOTE: inefficient because units_by_height is inefficient.
        '''
        return self.units_by_height(U.creator_id, U.height + 1)


<<<<<<< HEAD

    def break_ties(self, units_list):
        '''
        Break ties. Break them gooooood.
        I love the sound of breaking ties in the morning.
        '''
        R = reduce(xor, map(lambda x: x.hash().encode(), units_list))
        #TODO: might be a good idea to precalculate those?
        tiebraker = lambda U: xor(R, U.hash().encode())

        children = {U:[] for U in units_list} #lists of children
        parents  = {U:0  for U in units_list} #number of parents
        orphans  = set(units_list)
        for U in units_list:
            for P in U.parents:
                if P in children: #same as "if P in units_list", but faster
                    children[P].append(U)
                    parents[U] += 1
                    orphans.discard(U)

        ret = []

        while orphans:
            ret += sorted(orphans, key=tiebraker)

            out = list(orphans)
            orphans = set()
            for U in out:
                for child in children[U]:
                    parents[child] -= 1
                    if parents[child] == 0:
                        orphans.add(child)

        return ret



    def timing_round(self, k):
        '''
        Return a list of all units with timing round equal k.
        In other words, all U such that U < T_k but not U < T_(k-1) where T_i is the i-th timing unit.
        '''
        T_k = self.timing_units[k]
        T_k_1 = self.timing_units[k-1] if k > 0 else None

        ret = []
        Q = set([T_k])
        while Q:
            U = Q.pop()
            if T_k_1 is None or not self.below(U, T_k_1):
                ret.append(U)
                for P in U.parents:
                    Q.add(P)

        return ret




=======
>>>>>>> 212028b6
#===============================================================================================================================
# THE LAND OF UNUSED CODE AND WISHFUL THINKING ;)
#===============================================================================================================================



#    def find_maximum_within_process(self, units_list, process_id):
#        '''
#        Finds a unit U in units_list that is above (within process_id)
#        to all units in units_list.
#        :param list units_list: list of units created by process_id
#        :param int process_id: the identification number of a process
#        :returns: unit U that is the maximum of units_list or None if there are several incomparable maximal units.
#        '''
#        #NOTE: for efficiency reasons this returns None if there is no single "maximum"
#        #NOTE: this could be potentially confusing, but returning a set of "maximal" units instead
#        #NOTE: would add unnecessary computation whose result is anyway ignored later on
#
#        maximum_unit = None
#
#        for U in units_list:
#            assert (U.creator_id == process_id), "Expected a list of units created by process_id"
#            if maximum_unit is None:
#                maximum_unit = U
#                continue
#            if self.above_within_process(U, maximum_unit):
#                maximum_unit = U
#                continue
#            if not self.above_within_process(maximum_unit, U):
#                return None
#
#        return maximum_unit


#    def get_known_forkers(self, U):
#        '''
#        Finds all processes that can be proved forking given evidence in the lower-cone of unit U.
#        :param unit U: unit whose lower-cone should be considered for forking attempts
#        '''
#
#        # TODO: make sure this data structure is properly updated when new units are added!
#        # NOTE: this implementation assumes that U has been already added to the poset (data structure has been updated)
#
#        assert (U.hash() in self.known_forkers_by_unit.keys()), "Unit U has not yet been added to known_forkers_by_unit"
#
#        return self.known_forkers_by_unit[U.hash()]


<<<<<<< HEAD
    def choose_coinshares(self, unit):
        '''
        Implements threshold_coin algorithm from the paper.
        '''

        pass



=======
>>>>>>> 212028b6
    def rand_maximal(self):
        '''
        Returns a randomly chosen maximal unit in the poset.
        '''

        pass


    def my_maximal(self):
        '''
        Returns a randomly chosen maximal unit that is above a last created unit by this process.
        '''

        pass


    def get_prime_units(self):
        '''
        Returns the set of all prime units.
        '''

        pass


    def timing_units(self):
        '''
        Returns a set of all timing units.
        '''

        pass<|MERGE_RESOLUTION|>--- conflicted
+++ resolved
@@ -5,13 +5,8 @@
 import random
 import logging
 
-from aleph.data_structures.unit import Unit
-<<<<<<< HEAD
-from aleph.crypto import xor
-=======
-from aleph.crypto.keys import SigningKey, VerifyKey
-from aleph.crypto.threshold_coin import ThresholdCoin
->>>>>>> 212028b6
+from aleph.data_structures import Unit
+from aleph.crypto import xor, ThresholdCoin
 from aleph.config import *
 
 
@@ -57,12 +52,6 @@
         # whose value is the memoized value of computing fun(U_c, U) where fun in {pi, delta}
         self.timing_partial_results = {}
 
-
-<<<<<<< HEAD
-=======
-        # For every unit U maintain a list of processes that can be proved forking by looking at the lower-cone of U
-        #self.known_forkers_by_unit = {}
->>>>>>> 212028b6
 
 
 #===============================================================================================================================
@@ -245,10 +234,7 @@
         return U
 
 
-<<<<<<< HEAD
-
-=======
->>>>>>> 212028b6
+
     def level(self, U):
         '''
         Calculates the level in the poset of the unit U.
@@ -457,10 +443,7 @@
         return reversed(units)
 
 
-<<<<<<< HEAD
-
-=======
->>>>>>> 212028b6
+
     def get_max_heights_hashes(self):
         '''
         Simple function for testing listener.
@@ -502,10 +485,7 @@
         return [self.units[U_hash] for U_hash in diff_hashes]
 
 
-<<<<<<< HEAD
-
-=======
->>>>>>> 212028b6
+
 #===============================================================================================================================
 # COMPLIANCE
 #===============================================================================================================================
@@ -936,10 +916,7 @@
         return self.high_below(V, U)
 
 
-<<<<<<< HEAD
-
-=======
->>>>>>> 212028b6
+
 #===============================================================================================================================
 # PI AND DELTA FUNCTIONS
 #===============================================================================================================================
@@ -1053,11 +1030,7 @@
             for V in self.prime_units_by_level[U.level-1]:
                 if self.high_below(V, U):
                     pi_values_level_below.append(self.compute_pi(U_c, V))
-<<<<<<< HEAD
-            memo[('delta', U_hash)] = self.super_majority(pi_values_level_below)
-=======
                 memo[('delta', U_hash)] = self.super_majority(pi_values_level_below)
->>>>>>> 212028b6
             return self.super_majority(pi_values_level_below)
 
 
@@ -1249,10 +1222,7 @@
         return list(set(result_list))
 
 
-<<<<<<< HEAD
-
-=======
->>>>>>> 212028b6
+
     def get_self_children(self, U):
         '''
         Returns the set of all units V in the poset such that V.self_predecessor == U
@@ -1261,7 +1231,6 @@
         return self.units_by_height(U.creator_id, U.height + 1)
 
 
-<<<<<<< HEAD
 
     def break_ties(self, units_list):
         '''
@@ -1321,8 +1290,6 @@
 
 
 
-=======
->>>>>>> 212028b6
 #===============================================================================================================================
 # THE LAND OF UNUSED CODE AND WISHFUL THINKING ;)
 #===============================================================================================================================
@@ -1371,42 +1338,31 @@
 #        return self.known_forkers_by_unit[U.hash()]
 
 
-<<<<<<< HEAD
-    def choose_coinshares(self, unit):
-        '''
-        Implements threshold_coin algorithm from the paper.
+
+    def rand_maximal(self):
+        '''
+        Returns a randomly chosen maximal unit in the poset.
         '''
 
         pass
 
 
-
-=======
->>>>>>> 212028b6
-    def rand_maximal(self):
-        '''
-        Returns a randomly chosen maximal unit in the poset.
+    def my_maximal(self):
+        '''
+        Returns a randomly chosen maximal unit that is above a last created unit by this process.
         '''
 
         pass
 
 
-    def my_maximal(self):
-        '''
-        Returns a randomly chosen maximal unit that is above a last created unit by this process.
+    def get_prime_units(self):
+        '''
+        Returns the set of all prime units.
         '''
 
         pass
 
 
-    def get_prime_units(self):
-        '''
-        Returns the set of all prime units.
-        '''
-
-        pass
-
-
     def timing_units(self):
         '''
         Returns a set of all timing units.
