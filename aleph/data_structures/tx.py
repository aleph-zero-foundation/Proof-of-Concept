--- conflicted
+++ resolved
@@ -16,18 +16,15 @@
         self.amount = amount
         self.receiver = receiver
         self.index = index
-<<<<<<< HEAD
 
 
     @classmethod
-    def from_dict(self, tx_dict):
+    def from_dict(cls, tx_dict):
         return Tx(tx_dict['issuer'],
                   tx_dict['signature'],
                   tx_dict['amount'],
                   tx_dict['receiver'],
                   tx_dict['index'])
-=======
->>>>>>> 1f30b790
 
 
     def __str__(self):
@@ -54,12 +51,6 @@
 
     def to_message(self):
         return tx_to_message(self.issuer, self.amount, self.receiver, self.index)
-<<<<<<< HEAD
-=======
-
-    @classmethod
-    def from_dict(cls, tx_dict):
-        return Tx(tx_dict['issuer'], tx_dict['signature'], tx_dict['amount'], tx_dict['receiver'], tx_dict['index'])
 
     def to_dict(self):
         return {'issuer': self.issuer,
@@ -67,7 +58,6 @@
                 'receiver': self.receiver,
                 'index': self.index,
                 'signature': self.signature}
->>>>>>> 1f30b790
 
 
 def tx_to_message(issuer, amount, receiver, index):
