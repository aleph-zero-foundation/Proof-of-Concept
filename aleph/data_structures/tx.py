--- conflicted
+++ resolved
@@ -32,7 +32,7 @@
         tx_string += 'Fee: ' + str(self.fee) + '\n'
         return tx_string
 
-<<<<<<< HEAD
+
     def __eq__(self, other):
         # self.validated field is ignored in this check
         return (isinstance(other, Tx) and self.issuer == other.issuer and self.amount == other.amount and self.signature == other.signature
@@ -40,11 +40,11 @@
 
     def __hash__(self):
         return hash(str(self))
-=======
+
+
     def to_message(self):
         return tx_to_message(self.issuer, self.amount, self.receiver, self.index, self.fee)
 
 
 def tx_to_message(issuer, amount, receiver, index, fee):
-    return str([issuer, amount, receiver, index, fee]).encode()
->>>>>>> b8e81edb
+    return str([issuer, amount, receiver, index, fee]).encode()