--- conflicted
+++ resolved
@@ -29,8 +29,7 @@
         '''
         # TODO: this is only a temporary implementation!
         # TODO: need to be updated at some point!
-<<<<<<< HEAD
-        
+
         if self.hash_value is not None:
             return self.hash_value
         
@@ -39,20 +38,6 @@
         combined_string += str(self.creator_id)
         combined_string += str([V.hash() for V in self.parents])
         combined_string += str([str(tx) for tx in self.txs])
-            
+
         self.hash_value = hashlib.sha512(combined_string.encode())
-        return self.hash_value
-        
-        
-        
-=======
-
-        # create a string containing all the essential data in the unit and compute its sha512
-        combined_string = ''
-        combined_string += str(self.creator_id)
-        combined_string += str(self.parents)
-        for tx in self.txs:
-            combined_string += str(tx)
->>>>>>> 0c6290ac
-
-        return hashlib.sha512(combined_string)+        return self.hash_value