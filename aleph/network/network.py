import asyncio
import marshal
import logging
import time

from aleph.data_structures import Unit
from aleph.config import *

async def listener(poset, process_id, addresses, executor):
    n_recv_syncs = 0

    async def listen_handler(reader, writer):
        nonlocal n_recv_syncs
        logger = logging.getLogger(LOGGING_FILENAME)

        ips = [ip for ip, _ in addresses]
        peer_addr = writer.get_extra_info('peername')
        #logger.debug('listener: assuming that addresses are different')

        if peer_addr[0] not in ips:
            logger.info(f'Closing connection with {peer_addr[0]}, it is not in address book')
            return

        if n_recv_syncs > N_RECV_SYNC:
            logger.info(f'Too many synchronizations, rejecting {peer_addr}')
            return

        n_recv_syncs += 1
        logger.info(f'listener {process_id}: connection established with an unknown process')

        logger.info(f'listener {process_id}: receiving info about forkers and heights&hashes from an unknown process')
        data = await reader.readuntil()
        n_bytes = int(data[:-1])
        data = await reader.read(n_bytes)
        ex_id, ex_heights, ex_hashes = marshal.loads(data)
        assert ex_id != process_id, "It seems we are syncing with ourselves."
        assert ex_id in range(poset.n_processes), "Incorrect process id received."
        logger.info(f'listener {process_id}: got forkers/heights {ex_heights} from {ex_id}')

        int_heights, int_hashes = poset.get_max_heights_hashes()

        logger.info(f'listener {process_id}: sending info about forkers and heights&hashes to {ex_id}')

        data = marshal.dumps((process_id, int_heights, int_hashes))
        writer.write(str(len(data)).encode())
        writer.write(b'\n')
        writer.write(data)
        await writer.drain()
        logger.info(f'listener {process_id}: sending forkers/heights {int_heights} to {ex_id}')

        # receive units
        logger.info(f'listener {process_id}: receiving units from {ex_id}')
        data = await reader.readuntil()
        n_bytes = int(data[:-1])
        data = await reader.read(n_bytes)
        units_received = marshal.loads(data)
        logger.info(f'listener {process_id}: received units')

<<<<<<< HEAD
        logger.info(f'listener {process_id}: verifying signatures')
        loop = asyncio.get_running_loop()
        tasks = [loop.run_in_executor(executor, verify_signature, unit) for unit in units_recieved]
        reults = await asyncio.gather(*tasks)
        if not all(results):
            logger.info(f'listener {process_id}: got a unit from {ex_id} with invalid signature; aborting')
            n_recv_syncs -= 1
            return
        logger.info(f'listener {process_id}: signatures verified')


        logger.info(f'listener {process_id}: trying to add {len(units_recieved)} units from {ex_id} to poset')
        for unit in units_recieved:
=======
        logger.info(f'listener {process_id}: trying to add {len(units_received)} units from {ex_id} to poset')
        for unit in units_received:
>>>>>>> bd42eea4
            assert all(U_hash in poset.units.keys() for U_hash in unit['parents_hashes'])
            parents = [poset.unit_by_hash(parent_hash) for parent_hash in unit['parents_hashes']]
            U = Unit(unit['creator_id'], parents, unit['txs'], unit['signature'], unit['coinshares'])
            if U.hash() not in poset.units.keys():
                if poset.check_compliance(U):
                    poset.add_unit(U)
                else:
                    logger.error(f'listener {process_id}: got unit from {ex_id} that does not comply to the rules; aborting')
                    n_recv_syncs -= 1
                    return
        logger.info(f'listener {process_id}: units from {ex_id} were added succesfully')

        send_ind = [i for i, (int_height, ex_height) in enumerate(zip(int_heights, ex_heights)) if int_height > ex_height]

        # send units
        logger.info(f'listener {process_id}: sending units to {ex_id}')
        units_to_send = []
        for i in send_ind:
            units = poset.units_by_height(creator_id=i, min_height=ex_heights[i]+1, max_height=int_heights[i])
            units_to_send.extend(units)
        units_to_send = poset.order_units_topologically(units_to_send)
        units_to_send = [unit_to_dict(U) for U in units_to_send]
        data = marshal.dumps(units_to_send)
        writer.write(str(len(data)).encode())
        writer.write(b'\n')
        writer.write(data)
        await writer.drain()
        logger.info(f'listener {process_id}: units sent to {ex_id}')

        logger.info(f'listener {process_id}: syncing with {ex_id} completed succesfully')
        n_recv_syncs -= 1


    host_addr = addresses[process_id]
    server = await asyncio.start_server(listen_handler, host_addr[0], host_addr[1])

    logger = logging.getLogger(LOGGING_FILENAME)
    logger.info(f'Serving on {host_addr}')

    async with server:
        await server.serve_forever()



async def sync(poset, initiator_id, target_id, target_addr, executor):
    logger = logging.getLogger(LOGGING_FILENAME)

    logger.info(f'sync {initiator_id} -> {target_id}: establishing connection to {target_id}')
    reader, writer = await asyncio.open_connection(target_addr[0], target_addr[1])
    logger.info(f'sync {initiator_id} -> {target_id}: established connection to {target_id}')

    int_heights, int_hashes = poset.get_max_heights_hashes()

    logger.info(f'sync {initiator_id} -> {target_id}: sending info about own process_id and forkers/heights/hashes to {target_id}')
    #print(int_heights, int_hashes)
    data = marshal.dumps((initiator_id, int_heights, int_hashes))
    writer.write(str(len(data)).encode())
    writer.write(b'\n')
    writer.write(data)
    await writer.drain()
    logger.info(f'sync {initiator_id} -> {target_id}: sent own process_id forkers/heights/hashes {int_heights} to {target_id}')


    logger.info(f'sync {initiator_id} -> {target_id}: receiving info about target identity and forkers/heights/hashes from {target_id}')
    data = await reader.readuntil()
    n_bytes = int(data[:-1])
    data = await reader.read(n_bytes)
    ex_id, ex_heights, ex_hashes = marshal.loads(data)
    assert ex_id == target_id, "The process_id sent by target does not much the intented target_id"
    logger.info(f'sync {initiator_id} -> {target_id}: got target identity and forkers/heights/hashes {ex_heights} from {target_id}')

    # send units
    send_ind = [i for i, (int_height, ex_height) in enumerate(zip(int_heights, ex_heights)) if int_height > ex_height]
    logger.info(f'sync {initiator_id} -> {target_id}: sending units to {target_id}')
    units_to_send = []
    for i in send_ind:
        units = poset.units_by_height(creator_id=i, min_height=ex_heights[i]+1, max_height=int_heights[i])
        units_to_send.extend(units)
    units_to_send = poset.order_units_topologically(units_to_send)
    units_to_send = [unit_to_dict(U) for U in units_to_send]
    data = marshal.dumps(units_to_send)
    writer.write(str(len(data)).encode())
    writer.write(b'\n')
    writer.write(data)
    await writer.drain()
    logger.info(f'sync {initiator_id} -> {target_id}: units sent to {target_id}')

    # receive units
    logger.info(f'sync {initiator_id} -> {target_id}: receiving units from {target_id}')
    data = await reader.readuntil()
    n_bytes = int(data[:-1])
    data = await reader.read(n_bytes)
    units_received = marshal.loads(data)
    logger.info(f'sync {initiator_id} -> {target_id}: received units')

<<<<<<< HEAD
    logger.info(f'sync {process_id}: verifying signatures')
    loop = asyncio.get_running_loop()
    tasks = [loop.run_in_executor(executor, verify_signature, unit) for unit in units_recieved]
    reults = await asyncio.gather(*tasks)
    if not all(results):
        logger.info(f'sync {process_id}: got a unit from {ex_id} with invalid signature; aborting')
        n_recv_syncs -= 1
        return
    logger.info(f'sync {process_id}: signatures verified')


    logger.info(f'sync {initiator_id} -> {target_id}: trying to add {len(units_recieved)} units from {target_id} to poset')
    for unit in units_recieved:
=======
    logger.info(f'sync {initiator_id} -> {target_id}: trying to add {len(units_received)} units from {target_id} to poset')
    for unit in units_received:
>>>>>>> bd42eea4
        assert all(U_hash in poset.units.keys() for U_hash in unit['parents_hashes'])
        parents = [poset.unit_by_hash(parent_hash) for parent_hash in unit['parents_hashes']]
        U = Unit(unit['creator_id'], parents, unit['txs'], unit['signature'], unit['coinshares'])
        if U.hash() not in poset.units.keys():
                if poset.check_compliance(U):
                    poset.add_unit(U)
                else:
                    logger.error(f'listener {process_id}: got unit from {ex_id} that does not comply to the rules; aborting')
                    n_recv_syncs -= 1
                    return
    logger.info(f'sync {initiator_id} -> {target_id}: units from {target_id} added succesfully')


    logger.info(f'sync {initiator_id} -> {target_id}: syncing with {target_id} completed succesfully')


def verify_signature(unit):
    '''Verifies signatures of the unit and all txs in it'''
    # TODO this is a prosthesis
    time.sleep(1)
    return True


def unit_to_dict(U):
    parents_hashes = [parent.hash() for parent in U.parents]
    return {'creator_id': U.creator_id,
            'parents_hashes': parents_hashes,
            'txs': U.txs,
            'signature': U.signature,
            'coinshares': U.coinshares}<|MERGE_RESOLUTION|>--- conflicted
+++ resolved
@@ -56,7 +56,6 @@
         units_received = marshal.loads(data)
         logger.info(f'listener {process_id}: received units')
 
-<<<<<<< HEAD
         logger.info(f'listener {process_id}: verifying signatures')
         loop = asyncio.get_running_loop()
         tasks = [loop.run_in_executor(executor, verify_signature, unit) for unit in units_recieved]
@@ -70,10 +69,6 @@
 
         logger.info(f'listener {process_id}: trying to add {len(units_recieved)} units from {ex_id} to poset')
         for unit in units_recieved:
-=======
-        logger.info(f'listener {process_id}: trying to add {len(units_received)} units from {ex_id} to poset')
-        for unit in units_received:
->>>>>>> bd42eea4
             assert all(U_hash in poset.units.keys() for U_hash in unit['parents_hashes'])
             parents = [poset.unit_by_hash(parent_hash) for parent_hash in unit['parents_hashes']]
             U = Unit(unit['creator_id'], parents, unit['txs'], unit['signature'], unit['coinshares'])
@@ -169,7 +164,6 @@
     units_received = marshal.loads(data)
     logger.info(f'sync {initiator_id} -> {target_id}: received units')
 
-<<<<<<< HEAD
     logger.info(f'sync {process_id}: verifying signatures')
     loop = asyncio.get_running_loop()
     tasks = [loop.run_in_executor(executor, verify_signature, unit) for unit in units_recieved]
@@ -183,10 +177,6 @@
 
     logger.info(f'sync {initiator_id} -> {target_id}: trying to add {len(units_recieved)} units from {target_id} to poset')
     for unit in units_recieved:
-=======
-    logger.info(f'sync {initiator_id} -> {target_id}: trying to add {len(units_received)} units from {target_id} to poset')
-    for unit in units_received:
->>>>>>> bd42eea4
         assert all(U_hash in poset.units.keys() for U_hash in unit['parents_hashes'])
         parents = [poset.unit_by_hash(parent_hash) for parent_hash in unit['parents_hashes']]
         U = Unit(unit['creator_id'], parents, unit['txs'], unit['signature'], unit['coinshares'])
