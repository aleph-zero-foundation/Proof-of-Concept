--- conflicted
+++ resolved
@@ -81,13 +81,8 @@
         # initialize logger
         self.logger = logging.getLogger(consts.LOGGER_NAME)
 
-<<<<<<< HEAD
         #initialize network
         self.network = Network(self, addresses, public_key_list, self.logger)
-
-=======
-        self.keep_syncing = True
->>>>>>> 77ab6f01
 
 
     def sign_unit(self, U):
@@ -241,14 +236,9 @@
         elif created_count == consts.UNITS_LIMIT:
             logger.info(f'create_stop {self.process_id} | process created {consts.UNITS_LIMIT} units')
 
-<<<<<<< HEAD
 
     async def dispatch_syncs(self, server_started):
         await server_started.wait()
-=======
-    async def dispatch_syncs(self, executor, serverStarted):
-        await serverStarted.wait()
->>>>>>> 77ab6f01
 
         sync_count = 0
         while sync_count != consts.SYNCS_LIMIT and self.keep_syncing:
@@ -264,7 +254,6 @@
 
         logger = logging.getLogger(consts.LOGGER_NAME)
         logger.info(f'sync_stop {self.process_id} | keep_syncing is {self.keep_syncing}')
-<<<<<<< HEAD
 
 
     async def start_listeners(self, server_started):
@@ -274,8 +263,6 @@
         await asyncio.gather(*listeners)
 
 
-=======
->>>>>>> 77ab6f01
     async def run(self):
         # start another process listening for incoming txs
         self.logger.info(f'start_process {self.process_id} | Starting a new process in committee of size {self.n_processes}')
