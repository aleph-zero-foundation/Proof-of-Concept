--- conflicted
+++ resolved
@@ -172,14 +172,7 @@
 
         if U is self.genesis_unit:
             return 0
-<<<<<<< HEAD
-            
-        if U.level is not None:
-            return U.level
-        
-=======
-
->>>>>>> 0f429bda
+
         # let m be the max level of U's parents
         parents = [self.units[parent_hash] for parent_hash in U.parents]
         m = max([V.level for V in parents])
